--- conflicted
+++ resolved
@@ -2,13 +2,8 @@
   model: "gpt-4o-mini"
   base_url: "${OPENAI_BASE_URL:-https://api.openai.com/v1}"
   api_key: "${OPENAI_API_KEY}"
-<<<<<<< HEAD
-  temperature: 0.8
-  max_tokens: 512  
-=======
   temperature: 1.0
-  max_tokens: 128
->>>>>>> 77571c43
+  max_tokens: 1024
 
 params:
   repeat_query_weight: 3
